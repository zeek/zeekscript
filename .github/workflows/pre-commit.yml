name: pre-commit

on:
  pull_request:
  push:
    branches: [master]

jobs:
  pre-commit:
    runs-on: ubuntu-latest
    steps:
<<<<<<< HEAD
    - uses: actions/checkout@v4
    - uses: actions/setup-python@v4
    - uses: pre-commit/action@v3.0.1
=======
    - uses: actions/checkout@v3
    - uses: actions/setup-python@v5
    - uses: pre-commit/action@v3.0.0
>>>>>>> 8ccb2399
<|MERGE_RESOLUTION|>--- conflicted
+++ resolved
@@ -9,12 +9,6 @@
   pre-commit:
     runs-on: ubuntu-latest
     steps:
-<<<<<<< HEAD
     - uses: actions/checkout@v4
-    - uses: actions/setup-python@v4
-    - uses: pre-commit/action@v3.0.1
-=======
-    - uses: actions/checkout@v3
     - uses: actions/setup-python@v5
-    - uses: pre-commit/action@v3.0.0
->>>>>>> 8ccb2399
+    - uses: pre-commit/action@v3.0.1